--- conflicted
+++ resolved
@@ -39,29 +39,13 @@
   },
   "homepage": "https://github.com/ipfs/js-datastore-core#readme",
   "devDependencies": {
-<<<<<<< HEAD
-    "aegir": "^18.2.2",
-    "chai": "^4.2.0",
-    "dirty-chai": "^2.0.1",
-    "flow-bin": "~0.98.1"
-  },
-  "dependencies": {
-    "async": "^2.6.1",
-    "interface-datastore": "~0.6.0",
-=======
     "aegir": "^v18.2.0",
     "chai": "^4.2.0",
     "dirty-chai": "^2.0.1",
-    "flow-bin": "~0.83.0",
-    "highlight.js": "https://github.com/highlightjs/highlight.js/tarball/9.15.4/highlight.js.tar.gz"
+    "flow-bin": "~0.83.0"
   },
   "dependencies": {
-    "async": "^2.6.1",
-    "interface-datastore": "git://github.com/ipfs/interface-datastore.git#refactor/async-iterators",
-    "left-pad": "^1.3.0",
->>>>>>> 99b4a783
-    "pull-many": "^1.0.8",
-    "pull-stream": "^3.6.9"
+    "interface-datastore": "~0.7.0"
   },
   "engines": {
     "node": ">=6.0.0",
