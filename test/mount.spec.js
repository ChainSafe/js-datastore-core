--- conflicted
+++ resolved
@@ -101,28 +101,9 @@
     }])
 
     const val = Buffer.from('hello')
-<<<<<<< HEAD
-    series([
-      (cb) => m.put(new Key('/cool/hello'), val, cb),
-      (cb) => {
-        pull(
-          m.query({ prefix: '/cool' }),
-          pull.collect((err, res) => {
-            expect(err).to.not.exist()
-            expect(res).to.eql([{
-              key: new Key('/cool/hello'),
-              value: val
-            }])
-            cb()
-          })
-        )
-      }
-    ], done)
-=======
     await m.put(new Key('/cool/hello'), val)
     const res = await collect(m.query({ prefix: '/cool' }))
     expect(res).to.eql([{ key: new Key('/cool/hello'), value: val }])
->>>>>>> 99b4a783
   })
 
   describe('interface-datastore', () => {
